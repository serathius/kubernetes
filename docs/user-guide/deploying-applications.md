--- conflicted
+++ resolved
@@ -3,132 +3,7 @@
 
 <!-- END MUNGE: UNVERSIONED_WARNING -->
 
-<<<<<<< HEAD
-# Kubernetes User Guide: Managing Applications: Deploying continuously running applications
-
-**Table of Contents**
-<!-- BEGIN MUNGE: GENERATED_TOC -->
-
-- [Kubernetes User Guide: Managing Applications: Deploying continuously running applications](#kubernetes-user-guide-managing-applications-deploying-continuously-running-applications)
-  - [Launching a set of replicas using a configuration file](#launching-a-set-of-replicas-using-a-configuration-file)
-  - [Viewing replication controller status](#viewing-replication-controller-status)
-  - [Deleting replication controllers](#deleting-replication-controllers)
-  - [Labels](#labels)
-  - [What's next?](#whats-next)
-
-<!-- END MUNGE: GENERATED_TOC -->
-
-You previously read about how to quickly deploy a simple replicated application using [`kubectl run`](quick-start.md) and how to configure and launch single-run containers using pods ([Configuring containers](configuring-containers.md)). Here you’ll use the configuration-based approach to deploy a continuously running, replicated application.
-
-## Launching a set of replicas using a configuration file
-
-Kubernetes creates and manages sets of replicated containers (actually, replicated [Pods](pods.md)) using [*Replication Controllers*](replication-controller.md).
-
-A replication controller simply ensures that a specified number of pod "replicas" are running at any one time. If there are too many, it will kill some. If there are too few, it will start more. It’s analogous to Google Compute Engine’s [Instance Group Manager](https://cloud.google.com/compute/docs/instance-groups/manager/) or AWS’s [Auto-scaling Group](http://docs.aws.amazon.com/AutoScaling/latest/DeveloperGuide/AutoScalingGroup.html) (with no scaling policies).
-
-The replication controller created to run nginx by `kubectl run` in the [Quick start](quick-start.md) could be specified using YAML as follows:
-
-```yaml
-apiVersion: v1
-kind: ReplicationController
-metadata:
-  name: my-nginx
-spec:
-  replicas: 2
-  template:
-    metadata:
-      labels:
-        app: nginx
-    spec:
-      containers:
-      - name: nginx
-        image: nginx
-        ports:
-        - containerPort: 80
-```
-
-Some differences compared to specifying just a pod are that the `kind` is `ReplicationController`, the number of `replicas` desired is specified, and the pod specification is under the `template` field. The names of the pods don’t need to be specified explicitly because they are generated from the name of the replication controller.
-View the [replication controller API
-object](https://htmlpreview.github.io/?https://github.com/kubernetes/kubernetes/blob/release-1.2/docs/api-reference/v1/definitions.html#_v1_replicationcontroller)
-to view the list of supported fields.
-
-This replication controller can be created using `create`, just as with pods:
-
-```console
-$ kubectl create -f ./nginx-rc.yaml
-replicationcontrollers/my-nginx
-```
-
-Unlike in the case where you directly create pods, a replication controller replaces pods that are deleted or terminated for any reason, such as in the case of node failure. For this reason, we recommend that you use a replication controller for a continuously running application even if your application requires only a single pod, in which case you can omit `replicas` and it will default to a single replica.
-
-## Viewing replication controller status
-
-You can view the replication controller you created using `get`:
-
-```console
-$ kubectl get rc
-CONTROLLER   CONTAINER(S)   IMAGE(S)   SELECTOR    REPLICAS
-my-nginx     nginx          nginx      app=nginx   2
-```
-
-This tells you that your controller will ensure that you have two nginx replicas.
-
-You can see those replicas using `get`, just as with pods you created directly:
-
-```console
-$ kubectl get pods
-NAME             READY     STATUS    RESTARTS   AGE
-my-nginx-065jq   1/1       Running   0          51s
-my-nginx-buaiq   1/1       Running   0          51s
-```
-
-## Deleting replication controllers
-
-When you want to kill your application, delete your replication controller, as in the [Quick start](quick-start.md):
-
-```console
-$ kubectl delete rc my-nginx
-replicationcontrollers/my-nginx
-```
-
-By default, this will also cause the pods managed by the replication controller to be deleted. If there were a large number of pods, this may take a while to complete. If you want to leave the pods running, specify `--cascade=false`.
-
-If you try to delete the pods before deleting the replication controller, it will just replace them, as it is supposed to do.
-
-## Labels
-
-Kubernetes uses user-defined key-value attributes called [*labels*](labels.md) to categorize and identify sets of resources, such as pods and replication controllers. The example above specified a single label in the pod template, with key `app` and value `nginx`. All pods created carry that label, which can be viewed using `-L`:
-
-```console
-$ kubectl get pods -L app
-NAME             READY     STATUS    RESTARTS   AGE       APP
-my-nginx-afv12   0/1       Running   0          3s        nginx
-my-nginx-lg99z   0/1       Running   0          3s        nginx
-```
-
-The labels from the pod template are copied to the replication controller’s labels by default, as well -- all resources in Kubernetes support labels:
-
-```console
-$ kubectl get rc my-nginx -L app
-CONTROLLER   CONTAINER(S)   IMAGE(S)   SELECTOR    REPLICAS   APP
-my-nginx     nginx          nginx      app=nginx   2          nginx
-```
-
-More importantly, the pod template’s labels are used to create a [`selector`](labels.md#label-selectors) that will match pods carrying those labels. You can see this field by requesting it using the [Go template output format of `kubectl get`](kubectl/kubectl_get.md):
-
-```console
-$ kubectl get rc my-nginx -o template --template="{{.spec.selector}}"
-map[app:nginx]
-```
-
-You could also specify the `selector` explicitly, such as if you wanted to specify labels in the pod template that you didn’t want to select on, but you should ensure that the selector will match the labels of the pods created from the pod template, and that it won’t match pods created by other replication controllers. The most straightforward way to ensure the latter is to create a unique label value for the replication controller, and to specify it in both the pod template’s labels and in the selector.
-
-## What's next?
-
-[Learn about exposing applications to users and clients, and connecting tiers of your application together.](connecting-applications.md)
-=======
 This file has moved to: http://kubernetes.github.io/docs/user-guide/deploying-applications/
->>>>>>> 7e9256b3
 
 
 
